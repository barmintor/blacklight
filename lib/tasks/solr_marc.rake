--- conflicted
+++ resolved
@@ -121,11 +121,7 @@
   solr_yml_path = locate_path("config", "solr.yml")
   if ( File.exists?( solr_yml_path ))
     solr_config = YAML::load(File.open(solr_yml_path))
-<<<<<<< HEAD
-    arguments[:solr_url] = (solr_config[ RAILS_ENV ]['replicate_master_url'] || solr_config[ RAILS_ENV ]['url']) if solr_config[RAILS_ENV]
-=======
     arguments[:solr_url] = solr_config[ ::Rails.env ]['url'] if solr_config[::Rails.env]
->>>>>>> c5cfe089
   end
 
 
