--- conflicted
+++ resolved
@@ -48,25 +48,6 @@
   end
   
   def self.init
-<<<<<<< HEAD
-    
-    raise "You are missing a solr configuration file: #{solr_file}. Have you run \"rails generate blacklight\"?" unless File.exists?(solr_file) 
-    solr_config = YAML::load(File.open("#{::Rails.root.to_s}/config/solr.yml"))
-    raise "The #{::Rails.env} environment settings were not found in the solr.yml config" unless solr_config[::Rails.env]
-    
-    Blacklight.solr_config[:url] = solr_config[::Rails.env]['url']
-    
-    if Gem.available? 'curb'
-      require 'curb'
-      Blacklight.solr = RSolr::Ext.connect(Blacklight.solr_config.merge(:adapter=>:curb))
-    else
-      Blacklight.solr = RSolr::Ext.connect(Blacklight.solr_config)
-    end
-    
-    # set the SolrDocument connection to Blacklight.solr
-=======
-    # set the SolrDocument.connection to Blacklight.solr
->>>>>>> 8993b2a7
     SolrDocument.connection = Blacklight.solr
     logger.info("BLACKLIGHT: running version #{Blacklight.version}")
     logger.info("BLACKLIGHT: initialized with Blacklight.solr_config: #{Blacklight.solr_config.inspect}")
@@ -80,7 +61,8 @@
 
   def self.solr_config
     @solr_config ||= begin
-        solr_config = YAML::load(File.open("#{RAILS_ROOT}/config/solr.yml"))
+        raise "You are missing a solr configuration file: #{solr_file}. Have you run \"rails generate blacklight\"?" unless File.exists?(solr_file) 
+        solr_config = YAML::load(File.open(solr_file))
         raise "The #{RAILS_ENV} environment settings were not found in the solr.yml config" unless solr_config[RAILS_ENV]
         solr_config[RAILS_ENV].symbolize_keys
       end
