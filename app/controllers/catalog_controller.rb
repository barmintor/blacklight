class CatalogController < ApplicationController

  include Blacklight::SolrHelper

  before_filter :search_session, :history_session
  before_filter :delete_or_assign_search_session_params,  :only=>:index
  before_filter :adjust_for_results_view, :only=>:update
  after_filter :set_additional_search_session_values, :only=>:index
  
  # Whenever an action raises SolrHelper::InvalidSolrID, this block gets executed.
  # Hint: the SolrHelper #get_solr_response_for_doc_id method raises this error,
  # which is used in the #show action here.
  rescue_from InvalidSolrID, :with => :invalid_solr_id_error

  
  # When RSolr::RequestError is raised, the rsolr_request_error method is executed.
  # The index action will more than likely throw this one.
  # Example, when the standard query parser is used, and a user submits a "bad" query.
  rescue_from RSolr::RequestError, :with => :rsolr_request_error
  
  # get search results from the solr index
  def index

    extra_head_content << '<link rel="alternate" type="application/rss+xml" title="RSS for results" href="'+ url_for(params.merge("format" => "rss")) + '">'
    extra_head_content << '<link rel="alternate" type="application/atom+xml" title="Atom for results" href="'+ url_for(params.merge("format" => "atom")) + '">'
    
    (@response, @document_list) = get_search_results
    @filters = params[:f] || []
    respond_to do |format|
      format.html { save_current_search_params }
      format.rss  { render :layout => false }
      format.atom { render :layout => false }
    end
  end
  
  # get single document from the solr index
  def show
    @response, @document = get_solr_response_for_doc_id    
    respond_to do |format|
      format.html {setup_next_and_previous_documents}
      
      # Add all dynamically added (such as by document extensions)
      # export formats.
      @document.export_formats.each_key do | format_name |
        # It's important that the argument to send be a symbol;
        # if it's a string, it makes Rails unhappy for unclear reasons. 
        format.send(format_name.to_sym) { render :text => @document.export_as(format_name) }
      end
      
    end
  end
  
  # updates the search counter (allows the show view to paginate)
  def update
    session[:search][:counter] = params[:counter]
    redirect_to :action => "show"
  end
  
  # displays values and pagination links for a single facet field
  def facet
    @pagination = get_facet_pagination(params[:id], params)
  end
  
  # single document image resource
  def image
  end
  
  # single document availability status (true/false)
  def status
  end
  
  # single document availability info
  def availability
  end
  
  # collection/search UI via Google maps
  def map
  end
  
  # method to serve up XML OpenSearch description and JSON autocomplete response
  def opensearch
    respond_to do |format|
      format.xml do
        render :layout => false
      end
      format.json do
        render :json => get_opensearch_response
      end
    end
  end
  
  # citation action
  def citation
    @response, @documents = get_solr_response_for_field_values("id",params[:id])
  end
  # Email Action (this will only be accessed when the Email link is clicked by a non javascript browser)
  def email
    @response, @documents = get_solr_response_for_field_values("id",params[:id])
  end
  # SMS action (this will only be accessed when the SMS link is clicked by a non javascript browser)
  def sms 
    @response, @documents = get_solr_response_for_field_values("id",params[:id])
  end
  # grabs a bunch of documents to export to endnote
  def endnote
    @response, @documents = get_solr_response_for_field_values("id",params[:id])
    respond_to do |format|
      format.endnote
    end
  end
  
  def librarian_view
    @response, @document = get_solr_response_for_doc_id
  end
  
  # action for sending email.  This is meant to post from the form and to do processing
  def send_email_record
    @response, @documents = get_solr_response_for_field_values("id",params[:id])
    if params[:to]
      from = request.host # host w/o port for From address (from address cannot have port#)
      url_gen_params = {:host => request.host_with_port, :protocol => request.protocol}
      
      case params[:style]
        when 'sms'
          phone_num = params[:to].gsub(/[^\d]/, '')
          if !params[:carrier].blank?
            if phone_num.length != 10
              flash[:error] = "You must enter a valid 10 digit phone number"
            else
<<<<<<< HEAD
              email = RecordMailer.create_sms_record(@documents, {:to => phone_num, :carrier => params[:carrier]}, from, host)
=======
              email = RecordMailer.create_sms_record(@documents, {:to => params[:to], :carrier => params[:carrier]}, from, url_gen_params)
>>>>>>> 2e0f5d22
            end
          else
            flash[:error] = "You must select a carrier"
          end
        when 'email'
          if params[:to].match(/^[A-Za-z0-9._%+-]+@[A-Za-z0-9.-]+\.[A-Za-z]{2,4}$/)
            email = RecordMailer.create_email_record(@documents, {:to => params[:to], :message => params[:message]}, from, url_gen_params)
          else
            flash[:error] = "You must enter a valid email address"
          end
      end
      RecordMailer.deliver(email) unless flash[:error]
      if @documents.size == 1
        redirect_to catalog_path(@documents.first[:id])
      else
        redirect_to folder_index_path
      end
    else
      flash[:error] = "You must enter a recipient in order to send this message"
    end
  end

  
  protected
  
  #
  # non-routable methods ->
  #

  
  
  # calls setup_previous_document then setup_next_document.
  # used in the show action for single view pagination.
  def setup_next_and_previous_documents
    setup_previous_document
    setup_next_document
  end
  
  # gets a document based on its position within a resultset  
  def setup_document_by_counter(counter)
    return if counter < 1 || session[:search].blank?
    search = session[:search] || {}
    get_single_doc_via_search(search.merge({:page => counter}))
  end
  
  def setup_previous_document
    @previous_document = session[:search][:counter] ? setup_document_by_counter(session[:search][:counter].to_i - 1) : nil
  end
  
  def setup_next_document
    @next_document = session[:search][:counter] ? setup_document_by_counter(session[:search][:counter].to_i + 1) : nil
  end
  
  # sets up the session[:search] hash if it doesn't already exist
  def search_session
    session[:search] ||= {}
  end
  
  # sets up the session[:history] hash if it doesn't already exist.
  # assigns all Search objects (that match the searches in session[:history]) to a variable @searches.
  def history_session
    session[:history] ||= []
    @searches = searches_from_history # <- in ApplicationController
  end
  
  # This method copies request params to session[:search], omitting certain
  # known blacklisted params not part of search, omitting keys with blank
  # values. All keys in session[:search] are as symbols rather than strings. 
  def delete_or_assign_search_session_params
    session[:search] = {}
    params.each_pair do |key, value|
      session[:search][key.to_sym] = value unless ["commit", "counter"].include?(key.to_s) ||
      value.blank?
    end
  end
  
  # Saves the current search (if it does not already exist) as a models/search object
  # then adds the id of the serach object to session[:history]
  def save_current_search_params    
    # If it's got anything other than controller, action, total, we
    # consider it an actual search to be saved. Can't predict exactly
    # what the keys for a search will be, due to possible extra plugins. 
    return if (search_session.keys - [:controller, :action, :total, :counter, :commit ]) == [] 
    params_copy = search_session.clone # don't think we need a deep copy for this
    params_copy.delete(:page)
    unless @searches.collect { |search| search.query_params }.include?(params_copy)
      new_search = Search.create(:query_params => params_copy)
      session[:history].unshift(new_search.id)
    end
  end
  
  # sets some additional search metadata so that the show view can display it.
  def set_additional_search_session_values
    unless @response.nil?
      search_session[:total] = @response.total
    end
  end
  
  # we need to know if we are viewing the item as part of search results so we know whether to
  # include certain partials or not
  def adjust_for_results_view
    if params[:results_view] == "false"
      session[:search][:results_view] = false
    else
      session[:search][:results_view] = true
    end
  end
  
  
  
  # when solr (RSolr) throws an error (RSolr::RequestError), this method is executed.
  def rsolr_request_error(exception)
    if RAILS_ENV == "development"
      raise exception # Rails own code will catch and give usual Rails error page with stack trace
    else
      flash_notice = "Sorry, I don't understand your search."
      # Set the notice flag if the flash[:notice] is already set to the error that we are setting.
      # This is intended to stop the redirect loop error
      notice = flash[:notice] if flash[:notice] == flash_notice
      unless notice
        flash[:notice] = flash_notice
        redirect_to root_path, :status => 500
      else
        render :template => "public/500.html", :layout => false, :status => 500
      end
    end
  end
  
  # when a request for /catalog/BAD_SOLR_ID is made, this method is executed...
  def invalid_solr_id_error
    if RAILS_ENV == "development"
      render # will give us the stack trace
    else
      flash[:notice] = "Sorry, you have requested a record that doesn't exist."
      redirect_to root_path, :status => 404
    end
    
  end
end<|MERGE_RESOLUTION|>--- conflicted
+++ resolved
@@ -127,11 +127,7 @@
             if phone_num.length != 10
               flash[:error] = "You must enter a valid 10 digit phone number"
             else
-<<<<<<< HEAD
-              email = RecordMailer.create_sms_record(@documents, {:to => phone_num, :carrier => params[:carrier]}, from, host)
-=======
-              email = RecordMailer.create_sms_record(@documents, {:to => params[:to], :carrier => params[:carrier]}, from, url_gen_params)
->>>>>>> 2e0f5d22
+              email = RecordMailer.create_sms_record(@documents, {:to => phone_num, :carrier => params[:carrier]}, from, url_gen_params)
             end
           else
             flash[:error] = "You must select a carrier"
