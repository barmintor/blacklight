<% carriers = 
{
'AT&T' => 'att',
'Verizon' => 'verizon',
'T Mobile' => 'tmobile',
'Sprint' => 'sprint',
'Nextel' => 'nextel',
'Virgin Mobile' => 'vmobile',
'Alltel' => 'alltel',
'Cricket' => 'cricket'
}
%>
<h1>SMS This</h1>
<<<<<<< HEAD
<%= form_tag url_for(:action => 'send_email_record', :style => 'sms'), :id => 'sms_form', :method => :post do %>
=======
<% form_tag url_for(:controller => "catalog", :action => "sms"), :id => 'sms_form', :method => :post do %>
>>>>>>> 6347daec
  <%= label_tag(:to, "Phone Number:") %><br/>
  <%= text_field_tag :to %><br/>
  <%= label_tag(:carrier, "Carrier:") %><br/>
  <%= select_tag(:carrier, options_for_select(carriers.to_a.sort.unshift(["Please select your carrier",'']), '')) %><br/>
  <% @documents.each do |doc| %>
     <%=hidden_field_tag "id[]", doc.get(:id)%>
  <% end %>
  <%= submit_tag "Send" %>
<% end %>
<|MERGE_RESOLUTION|>--- conflicted
+++ resolved
@@ -1,27 +1,23 @@
-<% carriers = 
-{
-'AT&T' => 'att',
-'Verizon' => 'verizon',
-'T Mobile' => 'tmobile',
-'Sprint' => 'sprint',
-'Nextel' => 'nextel',
-'Virgin Mobile' => 'vmobile',
-'Alltel' => 'alltel',
-'Cricket' => 'cricket'
-}
-%>
-<h1>SMS This</h1>
-<<<<<<< HEAD
-<%= form_tag url_for(:action => 'send_email_record', :style => 'sms'), :id => 'sms_form', :method => :post do %>
-=======
-<% form_tag url_for(:controller => "catalog", :action => "sms"), :id => 'sms_form', :method => :post do %>
->>>>>>> 6347daec
-  <%= label_tag(:to, "Phone Number:") %><br/>
-  <%= text_field_tag :to %><br/>
-  <%= label_tag(:carrier, "Carrier:") %><br/>
-  <%= select_tag(:carrier, options_for_select(carriers.to_a.sort.unshift(["Please select your carrier",'']), '')) %><br/>
-  <% @documents.each do |doc| %>
-     <%=hidden_field_tag "id[]", doc.get(:id)%>
-  <% end %>
-  <%= submit_tag "Send" %>
-<% end %>
+<% carriers = 
+{
+'AT&T' => 'att',
+'Verizon' => 'verizon',
+'T Mobile' => 'tmobile',
+'Sprint' => 'sprint',
+'Nextel' => 'nextel',
+'Virgin Mobile' => 'vmobile',
+'Alltel' => 'alltel',
+'Cricket' => 'cricket'
+}
+%>
+<h1>SMS This</h1>
+<%= form_tag url_for(:controller => "catalog", :action => "sms"), :id => 'sms_form', :method => :post do %>
+  <%= label_tag(:to, "Phone Number:") %><br/>
+  <%= text_field_tag :to %><br/>
+  <%= label_tag(:carrier, "Carrier:") %><br/>
+  <%= select_tag(:carrier, options_for_select(carriers.to_a.sort.unshift(["Please select your carrier",'']), '')) %><br/>
+  <% @documents.each do |doc| %>
+     <%=hidden_field_tag "id[]", doc.get(:id)%>
+  <% end %>
+  <%= submit_tag "Send" %>
+<% end %>