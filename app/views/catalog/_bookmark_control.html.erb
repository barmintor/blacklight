<<<<<<< HEAD
<% if current_user %>
  <%- existing_bookmark = current_user.existing_bookmark_for(document[:id]) -%>
  <%- 
  # Note these two forms are pretty similar but for different :methods, classes, and labels. 
  # but it was simpler to leave them seperate instead of DRYing them, got confusing trying that.
  # the data-doc-id attribute is used by our JS that converts to a checkbox/label.
  -%>  
  <% unless existing_bookmark %>  

      <% form_tag( bookmark_path( document[:id]), :method => :put, :class => "bookmark_toggle", "data-doc-id" => document[:id], :title=> document[document_show_link_field] ) do %>        
        <%= hidden_field(:bookmark, :title, :value => document[document_show_link_field] ) %>
        <%= submit_tag("Bookmark", :id => "bookmark_toggle_#{document[:id]}", :class => "bookmark_add") %>
      <% end %>
  
  <% else %>
  
      <% form_tag( bookmark_path( document[:id]), :method => :delete, :class => "bookmark_toggle", "data-doc-id" => document[:id], :title=> document[document_show_link_field]) do %>  
        <%= hidden_field(:bookmark, :title, :value => document[document_show_link_field] ) %>
        <%= submit_tag("Remove bookmark", :id => "bookmark_toggle_#{document[:id]}", :class => "bookmark_remove") %>
      <% end %>
      
  <% end %>
=======
<% if current_user and current_user.document_is_bookmarked? document[:id] %>
  <span>This item is in your <%= link_to 'bookmarks', bookmarks_path %></span>
<% elsif current_user %>
  <%- @bookmark ||= Bookmark.new -%>
  <%= form_for(@bookmark) do |f| %>
    <%= f.hidden_field(:document_id, :value => h(document[:id])) %>
    <%= f.hidden_field(:title, :value => h(document[document_show_link_field])) %>
    <%= f.submit 'Bookmark this item', :id => "user_submit_#{document[:id]}" %>
  <% end #form %>
>>>>>>> c5cfe089
<% else %>
  &nbsp;
<% end %><|MERGE_RESOLUTION|>--- conflicted
+++ resolved
@@ -1,27 +1,3 @@
-<<<<<<< HEAD
-<% if current_user %>
-  <%- existing_bookmark = current_user.existing_bookmark_for(document[:id]) -%>
-  <%- 
-  # Note these two forms are pretty similar but for different :methods, classes, and labels. 
-  # but it was simpler to leave them seperate instead of DRYing them, got confusing trying that.
-  # the data-doc-id attribute is used by our JS that converts to a checkbox/label.
-  -%>  
-  <% unless existing_bookmark %>  
-
-      <% form_tag( bookmark_path( document[:id]), :method => :put, :class => "bookmark_toggle", "data-doc-id" => document[:id], :title=> document[document_show_link_field] ) do %>        
-        <%= hidden_field(:bookmark, :title, :value => document[document_show_link_field] ) %>
-        <%= submit_tag("Bookmark", :id => "bookmark_toggle_#{document[:id]}", :class => "bookmark_add") %>
-      <% end %>
-  
-  <% else %>
-  
-      <% form_tag( bookmark_path( document[:id]), :method => :delete, :class => "bookmark_toggle", "data-doc-id" => document[:id], :title=> document[document_show_link_field]) do %>  
-        <%= hidden_field(:bookmark, :title, :value => document[document_show_link_field] ) %>
-        <%= submit_tag("Remove bookmark", :id => "bookmark_toggle_#{document[:id]}", :class => "bookmark_remove") %>
-      <% end %>
-      
-  <% end %>
-=======
 <% if current_user and current_user.document_is_bookmarked? document[:id] %>
   <span>This item is in your <%= link_to 'bookmarks', bookmarks_path %></span>
 <% elsif current_user %>
@@ -31,7 +7,6 @@
     <%= f.hidden_field(:title, :value => h(document[document_show_link_field])) %>
     <%= f.submit 'Bookmark this item', :id => "user_submit_#{document[:id]}" %>
   <% end #form %>
->>>>>>> c5cfe089
 <% else %>
   &nbsp;
 <% end %>