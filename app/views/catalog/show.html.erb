<% @page_title = "#{document_show_html_title} - #{application_name}" %>
<% extra_head_content << render_link_rel_alternates %>
<% sidebar_items << render_document_sidebar_partial %>

<div class="show">
  <%= render 'constraints', :localized_params=>session[:search] %>
</div>

<div class="pageEntriesInfo">
  <%= raw(item_page_entry_info) %>
  <%=link_to raw("start over"), catalog_index_path, :id=>"startOverLink" %>
</div>

<%= render 'previous_next_doc' %>

<%# this should be in a partial -%>
<div id="document" class="<%= render_document_class %>">
  <div id="doc_<%= @document[:id] %>">
<<<<<<< HEAD
  
      <% # bookmark/folder functions -%>
      <%= render_show_doc_actions @document %>
        

    <%= render_document_heading %>
=======
    <div id="show_folder_control">
      <%= render :partial=>'folder_control', :locals=>{:document=>@document} %>
    </div>
    <%= render_document_heading.html_safe %>
>>>>>>> c5cfe089
    <div class="tools"><%= render :partial => 'show_tools' %></div>
    <div class="document">
      <%= render_document_partial @document, :show %>
    </div>
  </div>
</div>

<%= render :partial=>'solr_request' %>


  <% if @document.respond_to?(:export_as_openurl_ctx_kev) %>
    <!-- 
         // COinS, for Zotero among others. 
         // This document_partial_name(@document) business is not quite right,
         // but has been there for a while. 
    -->
    <span class="Z3988" title="<%= @document.export_as_openurl_ctx_kev(document_partial_name(@document)) %>"></span>
  <% end %><|MERGE_RESOLUTION|>--- conflicted
+++ resolved
@@ -16,19 +16,10 @@
 <%# this should be in a partial -%>
 <div id="document" class="<%= render_document_class %>">
   <div id="doc_<%= @document[:id] %>">
-<<<<<<< HEAD
-  
-      <% # bookmark/folder functions -%>
-      <%= render_show_doc_actions @document %>
-        
-
-    <%= render_document_heading %>
-=======
     <div id="show_folder_control">
       <%= render :partial=>'folder_control', :locals=>{:document=>@document} %>
     </div>
     <%= render_document_heading.html_safe %>
->>>>>>> c5cfe089
     <div class="tools"><%= render :partial => 'show_tools' %></div>
     <div class="document">
       <%= render_document_partial @document, :show %>
