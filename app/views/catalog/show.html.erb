<% @page_title = "#{document_show_html_title} - #{application_name}" %>
<% extra_head_content << render_link_rel_alternates %>
<<<<<<< HEAD

<div class="show">
  <%= render 'constraints', :localized_params=>session[:search] %>
</div>

<div class="pageEntriesInfo">
  <%= item_page_entry_info %>
  <%=link_to "Start&nbsp;over&thinsp;", catalog_index_path, :id=>"startOverLink" %>
</div>

<%= render 'previous_next_doc' %>
    
	
		
	
=======
    
<% if session[:search][:results_view] %>
  <%= render 'constraints', :localized_params=>session[:search] %>

  <%# this should be in a partial -%>
  <div class="yui-g">
  	<div class="yui-u first">
  	  <script type="text/javascript">
  	    if(history.length > 1){
  	      document.write(<%= render 'previous_next_doc' %>);
  	    }
        </script>
    </div>
  	<div class="yui-u">
		
  	</div>
  </div>
<% end %>

>>>>>>> ce51041c

<% sidebar_items << capture do %>
  <p><%= link_back_to_catalog %></p>
<% end %>
<%# this should be in a partial -%>
<div id="document">
  <div id="doc_<%= @document[:id] %>">
    <div id="show_folder_control">
      <%= render :partial=>'folder_control', :locals=>{:document=>@document} %>
    </div>
    <%= render_document_heading %>
    <div class="tools"><%= render :partial => 'show_tools' %></div>
    <div class="document">
      <%= render_document_partial @document, :show %>
    </div>
  </div>
</div>

<%= render :partial=>'solr_request' %>


  <% if @document.respond_to?(:export_as_openurl_ctx_kev) %>
    <!-- 
         // COinS, for Zotero among others. 
         // This document_partial_name(@document) business is not quite right,
         // but has been there for a while. 
    -->
    <span class="Z3988" title="<%= @document.export_as_openurl_ctx_kev(document_partial_name(@document)) %>"></span>
  <% end %><|MERGE_RESOLUTION|>--- conflicted
+++ resolved
@@ -1,6 +1,5 @@
 <% @page_title = "#{document_show_html_title} - #{application_name}" %>
 <% extra_head_content << render_link_rel_alternates %>
-<<<<<<< HEAD
 
 <div class="show">
   <%= render 'constraints', :localized_params=>session[:search] %>
@@ -12,31 +11,7 @@
 </div>
 
 <%= render 'previous_next_doc' %>
-    
-	
-		
-	
-=======
-    
-<% if session[:search][:results_view] %>
-  <%= render 'constraints', :localized_params=>session[:search] %>
 
-  <%# this should be in a partial -%>
-  <div class="yui-g">
-  	<div class="yui-u first">
-  	  <script type="text/javascript">
-  	    if(history.length > 1){
-  	      document.write(<%= render 'previous_next_doc' %>);
-  	    }
-        </script>
-    </div>
-  	<div class="yui-u">
-		
-  	</div>
-  </div>
-<% end %>
-
->>>>>>> ce51041c
 
 <% sidebar_items << capture do %>
   <p><%= link_back_to_catalog %></p>
