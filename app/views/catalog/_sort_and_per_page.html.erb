<div id="sortAndPerPage">  
	<% unless @response.response['numFound'] < 2 %>
	  <%-# kind of hacky way to get this to work on catalog and folder controllers.  May be able to simple do {:action=>"index"} but I'm not sure -%>
<<<<<<< HEAD
  	<%= form_tag params[:controller] == "folder" ? folder_index_path : catalog_index_path, :method=>:get, :class=>'per_page' do %>
      Show <%= label_tag(:per_page, select_tag(:per_page, options_for_select(['10', '20', '50', '100'], params[:per_page]), :title => "Number of results to display per page", :onchange => 'this.form.submit()') + " per page") %>
      <%= raw(search_as_hidden_fields(:omit_keys => [:page, :per_page])) %>
      <noscript><%= submit_tag 'update' %></noscript>
    <% end %>

    <%-# kind of hacky way to get this to work on catalog and folder controllers.  May be able to simple do {:action=>"index"} but I'm not sure -%>
    <%= form_tag params[:controller] == "folder" ? folder_index_path : catalog_index_path, :method=>:get, :class=>'sort', :id => "sort_form" do %>

    <%= label_tag(:sort, "Sort by ") %>
    <%= select_tag(:sort, options_for_select(sort_fields, h(params[:sort])), :onchange => 'this.form.submit()') %>			      
    <%= raw(search_as_hidden_fields(:omit_keys => [:page, :sort])) %>
    <noscript><%= submit_tag 'sort results' %></noscript>
=======
  	<% form_tag params[:controller] == "folder" ? folder_index_path : catalog_index_path, :method=>:get, :class=>'per_page' do %>
      <%= label_tag(:per_page, "Show " + select_tag(:per_page, options_for_select(['10', '20', '50', '100'], h(params[:per_page])), :title => "Number of results to display per page") + " per page") %>
      <%= search_as_hidden_fields(:omit_keys => [:page, :per_page]) %>
      <%= submit_tag 'update' %>
    <% end %>

    <%-# kind of hacky way to get this to work on catalog and folder controllers.  May be able to simple do {:action=>"index"} but I'm not sure -%>
		<% form_tag params[:controller] == "folder" ? folder_index_path : catalog_index_path, :method=>:get, :class=>'sort', :id => "sort_form" do %>
      <%= label_tag(:sort, "Sort by ") %>
			<%= select_tag(:sort, options_for_select(sort_fields, h(params[:sort]))) %>			      
      <%= search_as_hidden_fields(:omit_keys => [:page, :sort]) %>
			<%= submit_tag 'sort results' %>
>>>>>>> 4c4bcf3a
		<% end %>

	<% end %>
</div><|MERGE_RESOLUTION|>--- conflicted
+++ resolved
@@ -1,23 +1,10 @@
 <div id="sortAndPerPage">  
 	<% unless @response.response['numFound'] < 2 %>
 	  <%-# kind of hacky way to get this to work on catalog and folder controllers.  May be able to simple do {:action=>"index"} but I'm not sure -%>
-<<<<<<< HEAD
   	<%= form_tag params[:controller] == "folder" ? folder_index_path : catalog_index_path, :method=>:get, :class=>'per_page' do %>
-      Show <%= label_tag(:per_page, select_tag(:per_page, options_for_select(['10', '20', '50', '100'], params[:per_page]), :title => "Number of results to display per page", :onchange => 'this.form.submit()') + " per page") %>
-      <%= raw(search_as_hidden_fields(:omit_keys => [:page, :per_page])) %>
-      <noscript><%= submit_tag 'update' %></noscript>
-    <% end %>
-
-    <%-# kind of hacky way to get this to work on catalog and folder controllers.  May be able to simple do {:action=>"index"} but I'm not sure -%>
-    <%= form_tag params[:controller] == "folder" ? folder_index_path : catalog_index_path, :method=>:get, :class=>'sort', :id => "sort_form" do %>
-
-    <%= label_tag(:sort, "Sort by ") %>
-    <%= select_tag(:sort, options_for_select(sort_fields, h(params[:sort])), :onchange => 'this.form.submit()') %>			      
-    <%= raw(search_as_hidden_fields(:omit_keys => [:page, :sort])) %>
-    <noscript><%= submit_tag 'sort results' %></noscript>
-=======
-  	<% form_tag params[:controller] == "folder" ? folder_index_path : catalog_index_path, :method=>:get, :class=>'per_page' do %>
-      <%= label_tag(:per_page, "Show " + select_tag(:per_page, options_for_select(['10', '20', '50', '100'], h(params[:per_page])), :title => "Number of results to display per page") + " per page") %>
+      <%= label_tag(:per_page) do %>
+          Show <%= select_tag(:per_page, options_for_select(['10', '20', '50', '100'], h(params[:per_page])), :title => "Number of results to display per page") %> per page
+      <% end %>
       <%= search_as_hidden_fields(:omit_keys => [:page, :per_page]) %>
       <%= submit_tag 'update' %>
     <% end %>
@@ -28,8 +15,6 @@
 			<%= select_tag(:sort, options_for_select(sort_fields, h(params[:sort]))) %>			      
       <%= search_as_hidden_fields(:omit_keys => [:page, :sort]) %>
 			<%= submit_tag 'sort results' %>
->>>>>>> 4c4bcf3a
 		<% end %>
-
 	<% end %>
 </div>