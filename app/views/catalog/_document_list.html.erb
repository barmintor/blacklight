--- conflicted
+++ resolved
@@ -14,15 +14,9 @@
         <%= render_index_doc_actions document %>
         
         <% # main title container for doc partial view -%>
-        <h3 class="index_title"><%= counter + 1 + @response.params[:start].to_i %>. <%= link_to_document document, :label=>document_show_link_field, :counter => (counter + 1 + @response.params[:start].to_i) %></h3>
-
-<<<<<<< HEAD
-=======
         <div class="yui-u">
           <h3 class="index_title"><%= counter + 1 + @response.params[:start].to_i %>. <%= raw(link_to_document document, :label=>document_show_link_field, :counter => (counter + 1 + @response.params[:start].to_i)) %></h3>
         </div>
->>>>>>> c5cfe089
-        
       </div>
       
       <% # main container for doc partial view -%>
