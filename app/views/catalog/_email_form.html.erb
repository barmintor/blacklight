--- conflicted
+++ resolved
@@ -1,21 +1,17 @@
-<h1><%= t('search.email.form.title') %></h1>
-<%= form_tag url_for(:controller => "catalog", :action => "email"), :id => 'email_form', :method => :post do %>
-  <%= label_tag(:to, t('search.email.form.to')) %><br/>
-  <%= text_field_tag :to %><br/>
-  <%= label_tag(:message, t('search.email.form.message')) %><br/>
-  <%= text_area_tag :message %><br/>
-  <% @documents.each do |doc| %>
-    <%=hidden_field_tag "id[]", doc.get(:id)%>
-  <% end %>
-<<<<<<< HEAD
-  <%- if params[:sort] -%>
-    <%= hidden_field_tag "sort", params[:sort] %>
-  <%- end -%>
-  <%- if params[:per_page] -%>
-    <%= hidden_field_tag "per_page", params[:per_page] %>
-  <%- end -%>
-  <%= submit_tag "Send" %>
-=======
-  <%= submit_tag t('search.email.form.submit') %>
->>>>>>> e18bfabf
-<% end %>
+<h1><%= t('search.email.form.title') %></h1>
+<%= form_tag url_for(:controller => "catalog", :action => "email"), :id => 'email_form', :method => :post do %>
+  <%= label_tag(:to, t('search.email.form.to')) %><br/>
+  <%= text_field_tag :to %><br/>
+  <%= label_tag(:message, t('search.email.form.message')) %><br/>
+  <%= text_area_tag :message %><br/>
+  <% @documents.each do |doc| %>
+    <%=hidden_field_tag "id[]", doc.get(:id)%>
+  <% end %>
+  <%- if params[:sort] -%>
+    <%= hidden_field_tag "sort", params[:sort] %>
+  <%- end -%>
+  <%- if params[:per_page] -%>
+    <%= hidden_field_tag "per_page", params[:per_page] %>
+  <%- end -%>
+  <%= submit_tag t('search.email.form.submit') %>
+<% end %>