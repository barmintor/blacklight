--- conflicted
+++ resolved
@@ -1,15 +1,11 @@
-<h1>Email This</h1>
-<<<<<<< HEAD
-<%= form_tag url_for(:action => 'send_email_record', :style => 'email'), :id => 'email_form', :method => :post do %>
-=======
-<% form_tag url_for(:controller => "catalog", :action => "email"), :id => 'email_form', :method => :post do %>
->>>>>>> 6347daec
-  <%= label_tag(:to, "Email:") %><br/>
-  <%= text_field_tag :to %><br/>
-  <%= label_tag(:message, "Message:") %><br/>
-  <%= text_area_tag :message %><br/>
-  <% @documents.each do |doc| %>
-    <%=hidden_field_tag "id[]", doc.get(:id)%>
-  <% end %>
-  <%= submit_tag "Send" %>
-<% end %>
+<h1>Email This</h1>
+<%= form_tag url_for(:controller => "catalog", :action => "email"), :id => 'email_form', :method => :post do %>
+  <%= label_tag(:to, "Email:") %><br/>
+  <%= text_field_tag :to %><br/>
+  <%= label_tag(:message, "Message:") %><br/>
+  <%= text_area_tag :message %><br/>
+  <% @documents.each do |doc| %>
+    <%=hidden_field_tag "id[]", doc.get(:id)%>
+  <% end %>
+  <%= submit_tag "Send" %>
+<% end %>