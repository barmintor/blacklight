--- conflicted
+++ resolved
@@ -9,11 +9,6 @@
   <h2>You have no bookmarks</h2>
   
 <%- else -%>
-<<<<<<< HEAD
-  
-	<%= will_paginate(@bookmarks) %>
-=======
-
   <% sidebar_items << capture do %>	  
 	  <h3>Search your Bookmarks</h3>
 	  <%= form_tag bookmarks_path, :method=>:get do %>
@@ -38,8 +33,6 @@
 	<% end %>
 
 	<%= will_paginate @bookmarks %>
->>>>>>> c5cfe089
-
 	<div id="userBookmarks">
   	<p>
       <%= link_to "Clear Bookmarks", clear_bookmarks_path, :method => :delete, :confirm => "Clear your bookmarks?" %>
