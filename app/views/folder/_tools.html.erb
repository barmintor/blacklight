    <ul class="folderTools">
      <li class="cite">
<<<<<<< HEAD
        <%= link_to "Cite", citation_catalog_path(:sort=>params[:sort], :per_page=>params[:per_page], :id => @documents.collect{|doc| doc.id}), {:id => 'citeLink', :name => 'citation'} %>
=======
        <%= link_to t("tools.cite"), citation_catalog_path(:id => @documents.collect{|doc| doc.id}), {:id => 'citeLink', :name => 'citation'} %>
>>>>>>> e18bfabf
      </li>
      <li class="refworks">
        <%= render :partial => 'catalog/refworks_form', :locals => {:documents=>@documents} %>
      </li>
      <li class="endnote">
<<<<<<< HEAD
        <%= link_to "Export to EndNote", endnote_catalog_path(:sort=>params[:sort], :per_page=>params[:per_page], :id => @documents.collect {|doc| doc.id}, :format => 'endnote')%>
      </li>
      <li class="email">
        <%= link_to "Email", email_catalog_path(:sort=>params[:sort], :per_page=>params[:per_page], :id => @documents.collect {|doc| doc.id}), :class=>"lightboxLink", :id => "emailLink" %>
=======
        <%= link_to t("tools.endnote"), endnote_catalog_path(:id => @documents.collect {|doc| doc.id}, :format => 'endnote')%>
      </li>
      <li class="email">
        <%= link_to t("tools.email"), email_catalog_path(:id => @documents.collect {|doc| doc.id}), :class=>"lightboxLink", :id => "emailLink" %>
>>>>>>> e18bfabf
      </li>
      <% if has_user_authentication_provider? and current_user %>  
        <li>
          <%= render :partial=>'catalog/bookmark_form', :locals=>{:documents=>@documents} %>
        </li>  
      <% end %>
      <li>
        <%= link_to t("tools.clear"), clear_folder_path, :method => :delete %>
      </li>
    </ul>
<|MERGE_RESOLUTION|>--- conflicted
+++ resolved
@@ -1,26 +1,15 @@
     <ul class="folderTools">
       <li class="cite">
-<<<<<<< HEAD
-        <%= link_to "Cite", citation_catalog_path(:sort=>params[:sort], :per_page=>params[:per_page], :id => @documents.collect{|doc| doc.id}), {:id => 'citeLink', :name => 'citation'} %>
-=======
-        <%= link_to t("tools.cite"), citation_catalog_path(:id => @documents.collect{|doc| doc.id}), {:id => 'citeLink', :name => 'citation'} %>
->>>>>>> e18bfabf
+        <%= link_to t("tools.cite"), citation_catalog_path(:sort=>params[:sort], :per_page=>params[:per_page], :id => @documents.collect{|doc| doc.id}), {:id => 'citeLink', :name => 'citation'} %>
       </li>
       <li class="refworks">
         <%= render :partial => 'catalog/refworks_form', :locals => {:documents=>@documents} %>
       </li>
       <li class="endnote">
-<<<<<<< HEAD
-        <%= link_to "Export to EndNote", endnote_catalog_path(:sort=>params[:sort], :per_page=>params[:per_page], :id => @documents.collect {|doc| doc.id}, :format => 'endnote')%>
+        <%= link_to t("tools.endnote"), endnote_catalog_path(:sort=>params[:sort], :per_page=>params[:per_page], :id => @documents.collect {|doc| doc.id}, :format => 'endnote')%>
       </li>
       <li class="email">
-        <%= link_to "Email", email_catalog_path(:sort=>params[:sort], :per_page=>params[:per_page], :id => @documents.collect {|doc| doc.id}), :class=>"lightboxLink", :id => "emailLink" %>
-=======
-        <%= link_to t("tools.endnote"), endnote_catalog_path(:id => @documents.collect {|doc| doc.id}, :format => 'endnote')%>
-      </li>
-      <li class="email">
-        <%= link_to t("tools.email"), email_catalog_path(:id => @documents.collect {|doc| doc.id}), :class=>"lightboxLink", :id => "emailLink" %>
->>>>>>> e18bfabf
+        <%= link_to t("tools.email"), email_catalog_path(:sort=>params[:sort], :per_page=>params[:per_page], :id => @documents.collect {|doc| doc.id}), :class=>"lightboxLink", :id => "emailLink" %>
       </li>
       <% if has_user_authentication_provider? and current_user %>  
         <li>
