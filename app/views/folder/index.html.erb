--- conflicted
+++ resolved
@@ -8,10 +8,6 @@
   <div class="pageEntriesInfo"></div>
   <%= render "catalog/sort_and_per_page" %>
   <%= render "catalog/results_pagination" %>
-<<<<<<< HEAD
-=======
-  
->>>>>>> 309dfc62
     <ul class="folderTools">
       <li class="cite">
         <%= link_to "Cite", citation_catalog_path(:id => @documents.collect{|doc| doc.get(:id)}), {:id => 'citeLink', :name => 'citation', :class => 'lightboxLink'} %>
@@ -37,12 +33,6 @@
         <%= link_to "Clear Selected Items", clear_folder_path, :method => :delete %>
       </li>
     </ul>
-<<<<<<< HEAD
-
-
-=======
-  
->>>>>>> 309dfc62
 <% end %>
 
 <div id="documents">  
