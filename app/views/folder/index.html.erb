<% sidebar_items << capture do %>
  <p><%= link_back_to_catalog %></p>
<% end %>
<h1>Selected Items</h1>

<% unless @documents.empty? %>
  <%- # just adding pageEntriedInfo div to get the proper rounded corners at the top -%>
  <div class="pageEntriesInfo"></div>
  <%= render "catalog/sort_and_per_page" %>
  <%= render "catalog/results_pagination" %>
<<<<<<< HEAD
    <ul class="folderTools">
      <li class="cite">
        <%= link_to "Cite", citation_catalog_path(:id => @documents.collect{|doc| doc.get(:id)}), {:id => 'citeLink', :name => 'citation'} %>
      </li>
      <li class="refworks">
        <%= render :partial => 'catalog/refworks_form', :locals => {:documents=>@documents} %>
      </li>
      <li class="endnote">
        <%= link_to "Export to EndNote", endnote_catalog_path(:id => @documents.collect {|doc| doc.get(:id)}, :format => 'endnote')%>
      </li>
      <li class="email">
        <%= link_to "Email", email_catalog_path(:id => @documents.collect {|doc| doc.get(:id)}), :class=>"lightboxLink", :id => "emailLink" %>
      </li>
      <li class="sms">
        <%= link_to "SMS", sms_catalog_path(:id => @documents.collect {|doc| doc.get(:id)}), :class=>"lightboxLink" %>
      </li>
      <% if current_user %>  
        <li>
          <%= render :partial=>'catalog/bookmark_form', :locals=>{:documents=>@documents} %>
        </li>  
      <% end %>
      <li>
        <%= link_to "Clear Selected Items", clear_folder_path, :method => :delete %>
      </li>
    </ul>
=======
  
  <%= render 'tools' %>  
>>>>>>> 68bac179
<% end %>

<div id="documents">  
  <% @documents.each_with_index do |document, i| %>
    <% # container for a single doc -%>
    <div class="document">
      <% # header bar for doc items in index view -%>
      <div class="documentHeader">
        <div class="documentFunctions">          
          <div class="in_folder">
            <%= render :partial=>'catalog/folder_control', :locals=>{:document=>document} %>
          </div>
        </div>  
      
        <h3 class="index_title"><%= i + 1 + @response.params[:start].to_i%>. <%= link_to_document document, :label => document_show_link_field, :results_view => false %></h3>
        
              
      </div>
      
	    <%= render_document_partial document, :index %>
	    <% if document.respond_to?(:export_as_openurl_ctx_kev) %>
        <!-- 
             // COinS, for Zotero among others. 
             // This document_partial_name(@document) business is not quite right,
             // but has been there for a while. 
        -->
        <span class="Z3988" title="<%= document.export_as_openurl_ctx_kev(document_partial_name(document)) %>"></span>
      <% end %>
    </div>
  
  <% end %>
</div><|MERGE_RESOLUTION|>--- conflicted
+++ resolved
@@ -8,36 +8,8 @@
   <div class="pageEntriesInfo"></div>
   <%= render "catalog/sort_and_per_page" %>
   <%= render "catalog/results_pagination" %>
-<<<<<<< HEAD
-    <ul class="folderTools">
-      <li class="cite">
-        <%= link_to "Cite", citation_catalog_path(:id => @documents.collect{|doc| doc.get(:id)}), {:id => 'citeLink', :name => 'citation'} %>
-      </li>
-      <li class="refworks">
-        <%= render :partial => 'catalog/refworks_form', :locals => {:documents=>@documents} %>
-      </li>
-      <li class="endnote">
-        <%= link_to "Export to EndNote", endnote_catalog_path(:id => @documents.collect {|doc| doc.get(:id)}, :format => 'endnote')%>
-      </li>
-      <li class="email">
-        <%= link_to "Email", email_catalog_path(:id => @documents.collect {|doc| doc.get(:id)}), :class=>"lightboxLink", :id => "emailLink" %>
-      </li>
-      <li class="sms">
-        <%= link_to "SMS", sms_catalog_path(:id => @documents.collect {|doc| doc.get(:id)}), :class=>"lightboxLink" %>
-      </li>
-      <% if current_user %>  
-        <li>
-          <%= render :partial=>'catalog/bookmark_form', :locals=>{:documents=>@documents} %>
-        </li>  
-      <% end %>
-      <li>
-        <%= link_to "Clear Selected Items", clear_folder_path, :method => :delete %>
-      </li>
-    </ul>
-=======
   
   <%= render 'tools' %>  
->>>>>>> 68bac179
 <% end %>
 
 <div id="documents">  
