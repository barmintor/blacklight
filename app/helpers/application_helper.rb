--- conflicted
+++ resolved
@@ -360,11 +360,7 @@
     else
       raise 'Invalid label argument'
     end
-<<<<<<< HEAD
-    link_to_with_data(label, catalog_path(doc[:id]), {:method => :put, :class => label.parameterize, :data => {:counter => opts[:counter]}})
-=======
-    link_to_with_data(label, catalog_path(doc[:id]), {:method => :put, :data => {:counter => opts[:counter], :results_view => opts[:results_view]}})
->>>>>>> ce51041c
+    link_to_with_data(label, catalog_path(doc[:id]), {:method => :put, :class => label.parameterize, :data => {:counter => opts[:counter], :results_view => opts[:results_view]}})
   end
 
   # link_back_to_catalog(:label=>'Back to Search')
