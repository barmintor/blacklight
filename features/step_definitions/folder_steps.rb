Then /^I should see an add to folder form$/ do
  page.should have_selector("form.addFolder")
end

Then /^I should see a remove from folder form$/ do
  page.should have_selector("form.deleteFolder")
end

When /^I (add|remove) record (.+) (to|from) my folder$/ do |add_or_remove, id, wording|
  click_button("folder_submit_#{id}")
end

Given /^I have record (.+) in my folder$/ do |arg1|
  visit catalog_path(arg1)
<<<<<<< HEAD
  click_button("Select")
  click_link("Selected Items")
=======
  click_button("Add to folder")
  click_link("Folder")
>>>>>>> c5cfe089
end

Then /^I (should|should not) see the Folder tools$/ do |comparator|
  case comparator
    when "should"
      page.should have_selector("ul.folderTools")
    when "should not"
      page.should_not have_selector("ul.folderTools")
    end
end <|MERGE_RESOLUTION|>--- conflicted
+++ resolved
@@ -12,13 +12,8 @@
 
 Given /^I have record (.+) in my folder$/ do |arg1|
   visit catalog_path(arg1)
-<<<<<<< HEAD
-  click_button("Select")
-  click_link("Selected Items")
-=======
   click_button("Add to folder")
   click_link("Folder")
->>>>>>> c5cfe089
 end
 
 Then /^I (should|should not) see the Folder tools$/ do |comparator|
