Please note: The main Blacklight website is http://projectblacklight.org

=Installing Blacklight

== Some background information

Blacklight is open source discovery software. Libraries (or anyone else) can use Blacklight to enable searching and browsing of their collections online. Blacklight uses the Apache SOLR ( http://lucene.apache.org/solr ) search engine to index and search full text and/or metadata, and Blacklight has a highly configurable Ruby on Rails front-end. Blacklight was originally developed at the University of Virginia Library and is made public under an Apache 2.0 license. 

== Install & Use (With Devise)

Create a new rails 3 application

  $ rails new my_app

Add blacklight to your gem file 

  /my_app/Gemfile
  ...
  gem 'blackight'

Install blacklight

  $ rails generate blacklight --devise

Run your database migrations

  $ rake db:migrate

Start up your application

  $ rails server

Visit the catalog at:  http://localhost/catalog


== Install and Use (with a custom user authentication system)

Blacklight 3 requires Rails 3.0 or greater.

Add the blacklight gem to your ./Gemfile

  gem 'blacklight'

  $ bundle install

If you have a user model already, the Blacklight generator will connect to it automatically during installation.  However, you will need to make sure the following named routes are included in your /config/routes.rb file:

   match 'new_user_session',          :to => 'Your User Session Controller # Log in action'
   match 'destroy_user_session',      :to => 'Your User Session Controller # Log Out action'

And you will need to make sure the following helper methods are available:

  current_user   - Which should return a user object that include Blacklight::User
  user_session   - Which should return a user session

Once these are in place, you can run the Blacklight Installation Generator:

  rails generate blacklight

Execute your migrations, and you should be good to go.

  rake db:migrate

Start up your application

  $ rails server

Visit the catalog at:  http://localhost/catalog

== Setting up a development environment

Checkout the code:

  $ git clone git@github.com:projectblacklight/blacklight.git blacklight
  $ cd blacklight

(While the rails3 branch is still a seperate branch called 'rails3':)
  $ git checkout -t origin/rails3

Now create a test bed application inside of Blacklight that will allow you
to include Blacklight as a gem.
The test_app directory already exists, and contains a .gitignore file that
will mean all of the generated code is ingored.  - There are a few directories
already in palce in test_app that WILL be included in the git repository.  These
include:
* test_app/features - which contains cucumber tests for blacklight
* test_app/spec - rspec tests
* test_app/jetty - The blacklight Jetty module (discussed later)
* test_app/data - Another remote module.

To create the rails application:

  $ rails new test_app --skip-test-unit --skip-git

Or if you are using Jruby:

  $ jruby -S rails new test_app -m http://jruby.org/rails3.rb --skip-test-unit --skip-git

Add gem 'blacklight' and 'devise' to the test applications Gemfile:
Devise provides user authentication, but can be easily replaced with your own custom user model and authentication scheme, see the section on user authenticaion lower in the documentation.

<<<<<<< HEAD
  $ gem 'blacklight', :path => '../'
=======
  gem 'devise'
  gem 'blacklight', :path => '../'
>>>>>>> 029782d4

Run bundle install in the test app
  $ bundle install

Install and configure blacklight (with devise setting)
  $ rails generate blacklight --devise

Remove index.html - which will allow the routes to take you directly to the catalog page.
  $ rm public/index.html  (allow us to redirect to catalog)

Migrate your database
  $ rake db:migrate

Get Solr running somewhere.  If you don't have Solr installed, blacklight comes with a default setup.
  $ cd blacklight
  $ git submodule init
  $ git submodule update
  $ cd test_app
  $ rake solr:marc:index_test_data RAILS_ENV=test
  $ cd jetty
  $ java -jar start.jar

Start up your Server, and take a test run. (from blacklight/test_app)
  $ rails server
  
Now go check it out, should be running.

== Running the tests

You will need to add some gems to your test_app's Gemfile

   group :development, :test do 
      gem "rspec"
      gem "rspec-rails", "~>2.5.0"       
      gem "cucumber-rails"
      gem "database_cleaner"  
      gem "capybara"
      gem "webrat"
      gem "aruba"
   end

Run bundle install
  
  $ bundle install

Install cucumber

  $ rails generate cucumber:install

If you haven't yet done this to load the bundled jetty/solr environment and test data in your blacklight checkout, from the blacklight checkout dir:
  git submodule init
  git submodule update

Load in the test data

  $ rake solr:marc:index_test_data RAILS_ENV=test

Run the tests
  
  $ rake solr:spec 
  $ rake solr:features

==Pre-requisites
Whichever method you choose for installation, be sure you have all the pre-requisites in place. You can find these detailed in {PRE-REQUISITES}[https://github.com/projectblacklight/blacklight/wiki/PRE-REQUISITES]

==Running solr
You'll also want some information about how Blacklight expects Apache SOLR ( http://lucene.apache.org/solr ) to run, which you can find in {README_SOLR}[https://github.com/projectblacklight/blacklight/wiki/README_SOLR]<|MERGE_RESOLUTION|>--- conflicted
+++ resolved
@@ -96,15 +96,9 @@
 
   $ jruby -S rails new test_app -m http://jruby.org/rails3.rb --skip-test-unit --skip-git
 
-Add gem 'blacklight' and 'devise' to the test applications Gemfile:
-Devise provides user authentication, but can be easily replaced with your own custom user model and authentication scheme, see the section on user authenticaion lower in the documentation.
+Add gem 'blacklight' to the test applications Gemfile:
 
-<<<<<<< HEAD
-  $ gem 'blacklight', :path => '../'
-=======
-  gem 'devise'
   gem 'blacklight', :path => '../'
->>>>>>> 029782d4
 
 Run bundle install in the test app
   $ bundle install
