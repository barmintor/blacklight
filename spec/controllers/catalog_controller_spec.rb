require File.expand_path(File.dirname(__FILE__) + '/../spec_helper')
require 'rubygems'
require 'marc'

describe CatalogController do
#=begin
  # ROUTES and MAPPING
  describe "Paths Generated by Custom Routes:" do
    # paths generated by custom routes
    it "should map {:controller => 'catalog', :action => 'email'} to /catalog/email" do
      route_for(:controller => 'catalog', :action => 'email').should == '/catalog/email'
    end
    it "should map {:controller => 'catalog', :action => 'sms'} to /catalog/sms" do
      route_for(:controller => 'catalog', :action => 'sms').should == '/catalog/sms'
    end
    it "should map { :controller => 'catalog', :action => 'show', :id => 666 } to /catalog/666" do
      route_for(:controller => 'catalog', :action => 'show', :id => '666').should == '/catalog/666'
    end
    it "should map {:controller => 'catalog', :id = '444', :action => 'image'} to /catalog/444/image" do
      route_for(:controller => 'catalog', :action => 'image', :id => '444').should == '/catalog/444/image'
    end
    it "should map {:controller => 'catalog', :id = '333', :action => 'status'} to /catalog/333/status" do
      route_for(:controller => 'catalog', :action => 'status', :id => '333').should == '/catalog/333/status'
    end
    it "should map {:controller => 'catalog', :id => '222', :action => 'availability'} to /catalog/222/availability" do
      route_for(:controller => 'catalog', :action => 'availability', :id => '222').should == '/catalog/222/availability'
    end
    it "should map {:controller => 'catalog', :id => '111', :action => 'librarian_view'} to /catalog/111/librarian_view" do
      route_for(:controller => 'catalog', :action => 'librarian_view', :id => '111').should == '/catalog/111/librarian_view'
    end
  end

  # parameters generated from routes
  describe "Parameters Generated from Routes:" do
    it "should map /catalog/email to {:controller => 'catalog', :action => 'email'}" do
      params_from(:get, '/catalog/email').should == {:controller => 'catalog', :action => 'email'}
    end
    it "should map /catalog/sms to {:controller => 'catalog', :action => 'sms'}" do
      params_from(:get, '/catalog/sms').should == {:controller => 'catalog', :action => 'sms'}
    end
    it "should map /catalog/666 to {:controller => 'catalog', :action => 'show', :id => 666}" do
      params_from(:get, '/catalog/666').should == {:controller => 'catalog', :action => 'show', :id => '666'}
    end
    it "should map /catalog/444/image to {:controller => 'catalog', :action => 'image', :id => 444}" do
      params_from(:get, '/catalog/444/image').should == {:controller => 'catalog', :action => 'image', :id => '444'}
    end
    it "should map /catalog/333/status to {:controller => 'catalog', :action => 'status', :id => 333}" do
      params_from(:get, '/catalog/333/status').should == {:controller => 'catalog', :action => 'status', :id => '333'}
    end
    it "should map /catalog/222/availability to {:controller => 'catalog', :action => 'availability', :id => 222}" do
      params_from(:get, '/catalog/222/availability').should == {:controller => 'catalog', :action => 'availability', :id => '222'}
    end
    it "should map /catalog/111/librarian_view to {:controller => 'catalog', :action => 'librarian_view', :id => 111}" do
      params_from(:get, '/catalog/111/librarian_view').should == {:controller => 'catalog', :action => 'librarian_view', :id => '111'}
    end
  end



  # INDEX ACTION
  describe "index action" do
    before(:each) do
      @user_query = 'history'  # query that will get results
      @no_docs_query = 'sadfdsafasdfsadfsadfsadf' # query for no results
      @facet_query = {"format" => 'Book'}
    end

    it "should have no search history if no search criteria" do
      session[:history] = []
      get :index
      session[:history].length.should == 0
    end

    # check each user manipulated parameter
    it "should have docs and facets for query with results" do
      get :index, :q => @user_query
      assigns[:response].docs.size.should > 1
      assert_facets_have_values(assigns[:response].facets)
    end
    it "should have docs and facets for existing facet value" do
      get :index, :f => @facet_query
      assigns[:response].docs.size.should > 1
      assert_facets_have_values(assigns[:response].facets)
    end
    it "should have docs and facets for non-default results per page" do
      num_per_page = 7
      get :index, :per_page => num_per_page
      assigns[:response].docs.size.should == num_per_page
      assert_facets_have_values(assigns[:response].facets)
    end

    it "should have docs and facets for second page" do
      page = 2
      get :index, :page => page
      assigns[:response].docs.size.should > 1
      assigns[:response].params[:start].to_i.should == (page-1) * Blacklight.config[:default_solr_params][:per_page]
      assert_facets_have_values(assigns[:response].facets)
    end

    it "should have no docs or facet values for query without results" do
      get :index, :q => @no_docs_query
      assigns[:response].docs.size.should == 0
      assigns[:response].facets.each do |facet|
        facet.items.size.should == 0
      end
    end

    it "should have a spelling suggestion for an appropriately poor query" do
      get :index, :q => 'boo'
      assigns[:response].spelling.words.should_not be_nil
    end

    describe "session" do
      it "should include :search key with hash" do
        get :index
        session[:search].should_not be_nil
        session[:search].should be_kind_of(Hash)
      end
      it "should include search hash with key :q" do
        get :index, :q => @user_query
        session[:search].should_not be_nil
        session[:search].keys.should include(:q)
        session[:search][:q].should == @user_query
      end
      it "should include search hash with key :f" do
        get :index, :f => @facet_query
        session[:search].should_not be_nil
        session[:search].keys.should include(:f)
        session[:search][:f].should == @facet_query
      end
      it "should include search hash with key :per_page" do
        get :index, :per_page => 10
        session[:search].should_not be_nil
        session[:search].keys.should include(:per_page)
        session[:search][:per_page].should == "10"
      end
      it "should include search hash with key :page" do
        get :index, :page => 2
        session[:search].should_not be_nil
        session[:search].keys.should include(:page)
        session[:search][:page].should == "2"
      end
      it "should include search hash with random key" do
        # cause a plugin might add an unpredictable one, we want to preserve it.
        get :index, :some_weird_key => "value"
        session[:search].should_not be_nil
        session[:search].keys.should include(:some_weird_key)
        session[:search][:some_weird_key].should == "value"
      end
    end

    describe "with index action with arbitrary key" do
      before(:each) do
         session[:history] = []
         get :index, :arbitrary_key_from_plugin => "value"
      end
      it "should save search history" do
        session[:history].length.should_not == 0
      end
    end

    # check with no user manipulation
    describe "for default query" do
      it "should get documents when no query" do
        get :index
        assigns[:response].docs.size.should > 1
      end
      it "should get facets when no query" do
        get :index
        assert_facets_have_values(assigns[:response].facets)
      end
    end

    it "should get rss feed" do
      get :index, :format => 'rss'
      response.should be_success
    end

    it "should render index.html.erb" do
      get :index
      response.should render_template(:index)
    end
    # NOTE: status code is always 200 in isolation mode ...
    it "HTTP status code for GET should be 200" do
      get :index
      response.should be_success
    end

  end # describe index action

  describe "update action" do
    doc_id = '2007020969'

    it "should set counter value into session[:search]" do
      put :update, :id => doc_id, :counter => 3
      session[:search][:counter].should == "3"
    end

    it "should redirect to show action for doc id" do
      put :update, :id => doc_id, :counter => 3
      assert_redirected_to(catalog_path(doc_id))
    end
  end

  # SHOW ACTION
  describe "show action" do

    doc_id = '2007020969'

    it "should get document" do
      get :show, :id => doc_id
      assigns[:document].should_not be_nil
    end
    it "should set previous document if counter present in session" do
      session[:search] = {:q => "", :counter => 2}
      get :show, :id => doc_id
      assigns[:previous_document].should_not be_nil
    end
    it "should not set previous document if counter is 1" do
      session[:search] = {:counter => 1}
      get :show, :id => doc_id
      assigns[:previous_document].should be_nil
    end
    it "should not set previous or next document if session is blank" do
      get :show, :id => doc_id
      assigns[:previous_document].should be_nil
      assigns[:next_document].should be_nil
    end
    it "should not set previous or next document if session[:search][:counter] is nil" do
      session[:search] = {:q => ""}
      get :show, :id => doc_id
      assigns[:previous_document].should be_nil
      assigns[:next_document].should be_nil
    end
    it "should set next document if counter present in session" do
      session[:search] = {:q => "", :counter => 2}
      get :show, :id => doc_id
      assigns[:next_document].should_not be_nil
    end
    it "should not set next document if counter is >= number of docs" do
      session[:search] = {:counter => 66666666}
      get :show, :id => doc_id
      assigns[:next_document].should be_nil
    end

    # NOTE: status code is always 200 in isolation mode ...
    it "HTTP status code for GET should be 200" do
      get :show, :id => doc_id
      response.should be_success
    end
    it "should render show.html.erb" do
      get :show, :id => doc_id
      response.should render_template(:show)
    end

    describe "@document" do
      before(:each) do
        get :show, :id => doc_id
        @document = assigns[:document]
      end
      it "should be a SolrDocument" do
        @document.should be_instance_of(SolrDocument)
      end
    end

    describe "with dynamic export formats" do
        module FakeExtension
          def self.extended(document)
            document.will_export_as(:mock, "application/mock")
          end

          def export_as_mock
            "mock_export"
          end
        end
      before(:each) do
        SolrDocument.use_extension(FakeExtension)
      end

      it "should respond to an extension-registered format properly" do
         get :show, :id => doc_id, :format => "mock"
         response.should be_success
         response.should have_text("mock_export")
      end


      after(:each) do
        SolrDocument.registered_extensions = nil
      end
    end # dynamic export formats

  end # describe show action

  describe "opensearch" do
    it "should return an opensearch description" do
      get :opensearch, :format => 'xml'
      response.should be_success
    end
    it "should return valid JSON" do
      get :opensearch,:format => 'json', :q => "a"
      response.should be_success
    end
  end
#=end
  describe "send_email_record" do
    doc_id = '2007020969'
    describe "email" do
      it "should give error if no TO paramater" do
        post :send_email_record, :id => doc_id, :style => 'email'
        response.flash[:error].should == "You must enter a recipient in order to send this message"
      end
      it "should give an error if the email address is not valid" do
        post :send_email_record, :id => doc_id, :style => 'email', :to => 'test_bad_email'
        response.flash[:error].should == "You must enter a valid email address"
      end
      it "should not give error if no Message paramater is set" do
        pending() # see CODEBASE-227
        #post :send_email_record, :id => doc_id, :style => 'email', :to => 'test_email@projectblacklight.org'
        #response.flash[:error].should be_nil
      end
      it "should redirect back to the record upon success" do
        pending() # see CODEBASE-227
        #post :send_email_record, :id => doc_id, :style => 'email', :to => 'test_email@projectblacklight.org'
        #response.flash[:error].should be_nil
        #response.should redirect_to(catalog_path(doc_id))
      end
    end
    describe "sms" do
      it "should give error if no phone number is given" do
        post :send_email_record, :id => doc_id, :style => 'sms', :carrier => 'att'
        response.flash[:error].should == "You must enter a recipient in order to send this message"
      end
      it "should give an error when a carrier is not provided" do
        post :send_email_record, :id => doc_id, :style => 'sms', :to => '5555555555', :carrier => ''
        response.flash[:error].should == "You must select a carrier"
      end
      it "should give an error when the phone number is not 10 digits" do
        post :send_email_record, :id => doc_id, :style => 'sms', :to => '555555555', :carrier => 'att'
        response.flash[:error].should == "You must enter a valid 10 digit phone number"
      end
      it "should redirect back to the record upon success" do
        pending() # see CODEBASE-227
        #post :send_email_record, :id => doc_id, :style => 'sms', :to => '5555555555', :carrier => 'att'
        #response.flash[:error].should be_nil
        #response.should redirect_to(catalog_path(doc_id))
      end
    end
  end

<<<<<<< HEAD
  describe "facet_limit_for" do
    it "should return specified value for facet_field specified" do
      controller.facet_limit_for("subject_facet").should == Blacklight.config[:facet][:limits]["subject_facet"]
    end
    it "facet_limit_hash should return hash with key being facet_field and value being configured limit" do
      controller.facet_limit_hash.should == Blacklight.config[:facet][:limits]
    end    
    describe "for 'true' configured values" do
      it "should return nil if no @response available" do
        controller.facet_limit_for("some_field").should be_nil
      end
      it "should get from @response facet.limit if available" do
        # Sorry for lame instance_variable_set, but it seems to work
        # to let us test what we want to test. 
        controller.instance_variable_set("@response", {
          "responseHeader" => {
            "params" => {
              "facet.limit" => 11
            }
          }
        })
        controller.facet_limit_for("language_facet").should == 10
      end
      it "should get from specific field in @response if available" do
        controller.instance_variable_set("@response", {
            "responseHeader" => {
              "params" => {
                "facet.limit" => 11,
                "f.language_facet.facet.limit" => 16 
              }
            }
          })
        controller.facet_limit_for("language_facet").should == 15
      end
    end
  end

=======
>>>>>>> ce51041c
  describe "errors" do
    it "should return status 404 for a record that doesn't exist" do
      get :show, :id=>"987654321"
      response.redirected_to.should == root_path
      response.flash[:notice].should == "Sorry, you have requested a record that doesn't exist."
      response.should_not be_success
      response.status.should == "404 Not Found"
    end
    it "should return a status 500 for a bad search" do
      get :index, :q=>"+"
      response.redirected_to.should == root_path
      response.flash[:notice].should == "Sorry, I don't understand your search."
      response.should_not be_success
      response.status.should == "500 Internal Server Error"
    end

  end

end


# there must be at least one facet, and each facet must have at least one value
def assert_facets_have_values(facets)
  facets.size.should > 1
  # should have at least one value for each facet
  facets.each do |facet|
    facet.items.size.should >= 1
  end
end
<|MERGE_RESOLUTION|>--- conflicted
+++ resolved
@@ -347,46 +347,6 @@
     end
   end
 
-<<<<<<< HEAD
-  describe "facet_limit_for" do
-    it "should return specified value for facet_field specified" do
-      controller.facet_limit_for("subject_facet").should == Blacklight.config[:facet][:limits]["subject_facet"]
-    end
-    it "facet_limit_hash should return hash with key being facet_field and value being configured limit" do
-      controller.facet_limit_hash.should == Blacklight.config[:facet][:limits]
-    end    
-    describe "for 'true' configured values" do
-      it "should return nil if no @response available" do
-        controller.facet_limit_for("some_field").should be_nil
-      end
-      it "should get from @response facet.limit if available" do
-        # Sorry for lame instance_variable_set, but it seems to work
-        # to let us test what we want to test. 
-        controller.instance_variable_set("@response", {
-          "responseHeader" => {
-            "params" => {
-              "facet.limit" => 11
-            }
-          }
-        })
-        controller.facet_limit_for("language_facet").should == 10
-      end
-      it "should get from specific field in @response if available" do
-        controller.instance_variable_set("@response", {
-            "responseHeader" => {
-              "params" => {
-                "facet.limit" => 11,
-                "f.language_facet.facet.limit" => 16 
-              }
-            }
-          })
-        controller.facet_limit_for("language_facet").should == 15
-      end
-    end
-  end
-
-=======
->>>>>>> ce51041c
   describe "errors" do
     it "should return status 404 for a record that doesn't exist" do
       get :show, :id=>"987654321"
